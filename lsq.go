--- conflicted
+++ resolved
@@ -455,10 +455,8 @@
 //
 //   iff row was ommitted due to nanapproach == NAN_OMIT_ROW, we return false
 func (m *MillerLSQ) Includ(weight float64, xrow []float64, yrow []float64, nanapproach NanHandling) (rowIncluded bool) {
-<<<<<<< HEAD
+
 	m.RowsSeen++
-=======
->>>>>>> 199b85d1
 
 	rowIncluded = true //default
 
@@ -473,10 +471,7 @@
 	if nanapproach == NAN_OMIT_ROW {
 		if xHasNaN || yHasNaN {
 			// returning early omits the row
-<<<<<<< HEAD
 			m.CountNaNRowsSkipped++
-=======
->>>>>>> 199b85d1
 			return false
 		}
 	}
